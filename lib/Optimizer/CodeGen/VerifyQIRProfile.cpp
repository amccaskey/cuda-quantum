--- conflicted
+++ resolved
@@ -97,16 +97,9 @@
         if (!funcNameAttr)
           return WalkResult::advance();
         auto funcName = funcNameAttr.getValue();
-<<<<<<< HEAD
-        if (!funcName.startswith("__quantum_") ||
-            funcName == cudaq::opt::QIRCustomOp) {
-          call.emitOpError("unexpected call in QIR base profile: " +
-                           funcName.str());
-=======
         if (isBaseProfile && (!funcName.startswith("__quantum_") ||
                               funcName.equals(cudaq::opt::QIRCustomOp))) {
           call.emitOpError("unexpected call in QIR base profile");
->>>>>>> fa9f1c37
           passFailed = true;
           return WalkResult::advance();
         }
